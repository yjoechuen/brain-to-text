# Brain-to-Text '25 Kaggle Competition
## Project Overview

This repository contains code and documentation for our team's solution to the [Brain-to-Text '25 Kaggle competition](https://www.kaggle.com/competitions/brain-to-text-25/overview). The challenge is to **decode intracortical neural activity during attempted speech into corresponding text**, pushing forward the field of neural signal decoding and brain-computer interfaces.

- **Team Name:** Neural Navigators
- **Team Members:** 5
- **Competition Dates:** September–December 2025

### Team & Communication

- **Team Members:** George Yu, Carl Shashuk, Rohini G, Nils Matteson, Daniel Yang
- **Communication:** [Slack Channel](https://data-science-hubgroup.slack.com/archives/C09EUS28ZEJ)

### Repository Structure
```
brain-to-text-25/
├── data/                # Local datasets (do not commit due to large file sizes)
├── notebooks/           # Exploration and modeling notebooks
├── src/                 # Scripts, models, and utilities
├── docs/                # Project docs and notes
├── requirements.txt     # Python dependencies
└── README.md            # Project overview
```
### Getting Started

1. **Join the competition** on Kaggle and download the dataset.
2. **Clone this repository** and set up the environment:
    ```
    git clone https://github.com/yjoechuen/brain-to-text.git
    cd brain-to-text-25
    pip install -r requirements.txt
    ```
3. Place the competition dataset into the `data/` directory. *(Data should NOT be pushed to the repo)*

### Tasks and Progress

- [x] Competition registration & GitHub setup
- [ ] Read through [dataset paper](https://www.nejm.org/doi/full/10.1056/NEJMoa2314132)
- [ ] Initial exploratory data analysis (EDA)
- [ ] Baseline model/notebook implementation
- [ ] Data pipeline and environment reproducibility

### Contributing Guidelines

- Work on feature branches and create pull requests for code review.
- Document code, experiments, and findings via Markdown or Jupyter notebooks.
- Use concise, meaningful commit messages.
- **Never push competition data**—keep all data in your local `data/` directory and listed in `.gitignore`.

### References

- [Brain-to-Text '25 Kaggle competition](https://www.kaggle.com/competitions/brain-to-text-25/overview)
- [An Accurate and Rapidly Calibrating Speech Neuroprosthesis](https://www.nejm.org/doi/full/10.1056/NEJMoa2314132)
- [Baseline Algorithm from Brain-to-Text '24](https://github.com/Neuroprosthetics-Lab/nejm-brain-to-text)

## 🧠 Neural Features: Threshold Crossings and Spike-Band Power

Each trial’s neural data is represented as a sequence of **512 features** per 20 ms time bin.  
These features come from **256 microelectrodes** implanted in the speech motor cortex,  
arranged into four high-density arrays (64 electrodes each).

### ✨ What the features mean
- **Threshold Crossings (TC)**  
  - Each electrode records raw voltage signals from nearby neurons.  
  - A **threshold** is set at *–4.5 × the root mean square (RMS) noise level*.  
  - Every time the signal dips below that threshold, it is counted as a **spike-like event**.  
  - The **TC feature** for a bin is simply the **count of events** in that 20 ms window.  
  - Think of it as “how many strong blips did this electrode detect.”

- **Spike-Band Power (SBP)**  
  - Neural “spikes” also produce broadband energy in the **high-frequency band** (~250–5000 Hz).  
  - SBP measures the **energy (RMS power)** of the electrode’s signal in this band.  
  - Unlike TC (discrete counts), SBP is a **continuous value**, capturing the overall “buzz” of neural activity.  
  - Think of it as “how strong was the chatter in this frequency band.”

Together, TC and SBP give a fuller picture of neural activity:  
TC counts sharp, obvious spikes, while SBP measures the more subtle, continuous background activity. 

### 🎯 Why Collect Threshold Crossings (TC) and Spike-Band Power (SBP)?
- **Threshold Crossings (TC)**  
  - Capture *precise, discrete firing events* (like click counters).  
  - Great for detecting sharp transitions in speech movements.  
  - Especially useful for **consonants** that are short and crisp, like /t/, /p/, /k/.  
- **Spike-Band Power (SBP)**  
  - Measures *smooth, continuous population activity*.  
  - Tracks the ongoing “buzz” of neural engagement over time.  
  - Especially useful for **vowels**, which require sustained articulator positions (like /a/, /i/, /u/).  
- **Together** they provide a **richer, more robust signal**:  
  - TC = **when** neurons fired (timing of discrete events)  
  - SBP = **how strongly** populations were active (intensity of sustained activity)  

### 🗣️ How this helps phoneme prediction
Producing speech involves coordinating different articulators:
- /p/, /b/ → lips  
- /t/, /d/ → tongue tip  
- /k/, /g/ → tongue back  

The four cortical areas covered by the arrays (ventral 6v, area 4, 55b, dorsal 6v) capture different aspects of this motor control.  
By combining both TC and SBP features:
- The model can **pinpoint consonant onsets/offsets** via TC activity.  
- The model can **track vowel sustain and transitions** via SBP energy.  
- This improves the decoder’s ability to align neural activity to **phoneme sequences** and ultimately **sentence predictions**.

---

📊 **Summary:**  
- TC = “click counter” → good for **sharp, fast events** like consonants.  
- SBP = “background buzz” → good for **smooth, sustained activity** like vowels.  
- Using both ensures the model sees both **timing** and **intensity**, making speech decoding more accurate and robust.

---
<<<<<<< HEAD

=======
>>>>>>> 3391d06f
## Exploratory Data Analysis (EDA)

This section summarizes key findings from an initial exploration of the **Brain-to-Text ’25** dataset.

### Folder Structure
```
<<<<<<< HEAD
t15_copyTask_neuralData/
=======
data/
>>>>>>> 3391d06f
└── hdf5_data_final/
    ├── t15.2023.08.11      # Exception: only contains train
        └── data_train.hdf5         
    ├── t15.2023.08.13      # Contains test, train, and val
        ├── data_test.hdf5
        ├── data_train.hdf5
        └── data_val.hdf5
    ├── t15.2023.08.18
    ...
    └── t15.2025.04.13
```
<<<<<<< HEAD
The top-level folder directory is `t15_copyTask_neuralData`, which is around 11GB and takes about 4-6 hours to download. Inside this directory is a single folder, `hdf5_data_final`, which consists of 45 sessions spanning 20 months. Each session is labeled in the form `t15.YYYY.MM.DD` (e.g., `t15.2023.08.13`). All sessions contain 3 `.hdf5` files (`data_train.hdf5, data_test.hdf5, data_val.hdf5`), with the exception of `t15.2023.08.13`, which only contains a single `data_train.hdf5`.
=======
The top-level folder directory is `data`. Inside this directory is a single folder, `hdf5_data_final`, which consists of 45 sessions spanning 20 months. Each session is labeled in the form `t15.YYYY.MM.DD` (e.g., `t15.2023.08.13`). All sessions contain 3 `.hdf5` files (`data_train.hdf5, data_test.hdf5, data_val.hdf5`), with the exception of `t15.2023.08.11`, which only contains a single `data_train.hdf5`.
>>>>>>> 3391d06f

### File Structure

### Dataset Structure
- **Inputs:** 512 neural features per 20 ms bin  
  - 256 electrodes × 2 features each:
    - **Threshold Crossings (TC):** counts of voltage threshold events (proxy for spikes).
    - **Spike-Band Power (SBP):** continuous signal energy in the high-frequency “spike band.”
- **Outputs (training/validation only):**
  - Sentence transcription
  - Phoneme sequence (aligned to neural features)
- **Splits:** Separate train, validation, and test files in HDF5 format.

### Trial Statistics
- **Trial lengths:** Sentences vary in duration, with most trials spanning a few hundred to a few thousand 20 ms bins.
- **Sentence lengths:** Range from single words to complex multi-word sentences.
- **Phoneme counts:** Distribution shows imbalance (some phonemes appear far more often than others).

### Feature Distributions
- **Threshold Crossings (TC):**
  - Sparse, non-negative integer counts.
  - Many bins contain 0 events; higher counts are less frequent.
- **Spike-Band Power (SBP):**
  - Continuous values per bin.
  - Smoothly varying over time; generally correlated with TC counts.

### Temporal Patterns
- Heatmaps of neural features (512 × time) show structured activity during attempted speech.
- Certain electrodes exhibit stronger, more consistent responses.
- TC and SBP features are correlated but provide complementary information.

### Observations
- Data quality is generally consistent across sessions, though some electrodes show lower variance (potentially inactive).
- Clear alignment between neural activity and sentence/phoneme onset.
- Strong motivation for per-electrode normalization and possible electrode selection.

---<|MERGE_RESOLUTION|>--- conflicted
+++ resolved
@@ -110,21 +110,13 @@
 - Using both ensures the model sees both **timing** and **intensity**, making speech decoding more accurate and robust.
 
 ---
-<<<<<<< HEAD
-
-=======
->>>>>>> 3391d06f
 ## Exploratory Data Analysis (EDA)
 
 This section summarizes key findings from an initial exploration of the **Brain-to-Text ’25** dataset.
 
 ### Folder Structure
 ```
-<<<<<<< HEAD
-t15_copyTask_neuralData/
-=======
 data/
->>>>>>> 3391d06f
 └── hdf5_data_final/
     ├── t15.2023.08.11      # Exception: only contains train
         └── data_train.hdf5         
@@ -136,11 +128,7 @@
     ...
     └── t15.2025.04.13
 ```
-<<<<<<< HEAD
-The top-level folder directory is `t15_copyTask_neuralData`, which is around 11GB and takes about 4-6 hours to download. Inside this directory is a single folder, `hdf5_data_final`, which consists of 45 sessions spanning 20 months. Each session is labeled in the form `t15.YYYY.MM.DD` (e.g., `t15.2023.08.13`). All sessions contain 3 `.hdf5` files (`data_train.hdf5, data_test.hdf5, data_val.hdf5`), with the exception of `t15.2023.08.13`, which only contains a single `data_train.hdf5`.
-=======
 The top-level folder directory is `data`. Inside this directory is a single folder, `hdf5_data_final`, which consists of 45 sessions spanning 20 months. Each session is labeled in the form `t15.YYYY.MM.DD` (e.g., `t15.2023.08.13`). All sessions contain 3 `.hdf5` files (`data_train.hdf5, data_test.hdf5, data_val.hdf5`), with the exception of `t15.2023.08.11`, which only contains a single `data_train.hdf5`.
->>>>>>> 3391d06f
 
 ### File Structure
 
